import React, {useEffect, useState} from 'react';
import {usePasswordStrength, useRegisterFormState} from '@features/auth/hooks/register-hook.jsx';
import './Register.css';
import Input from '@shared/components/UIElement/Input/Input';
import Button from '@shared/components/UIElement/Button/Button';
import Icon from '@shared/components/UIElement/Icon/Icon';
import Form from '@shared/components/UIElement/Form/Form';
import {useActionData, useNavigate, useNavigation} from 'react-router';

function Register() {
    // --- Hooks ---
    const navigate = useNavigate();
    const actionData = useActionData(); // Hook to get data returned by the action endpoint
    const navigation = useNavigation(); // Hook to get form submission state

    // --- State ---
    const [localApiError, setLocalApiError] = useState(null); // For API errors from actionData

    // --- Loading State ---
    const isSubmitting = navigation.state === 'submitting'; // Use navigation state for loading indicator


    const {
        fullName, setFullName,
        username, setUsername,
        email, setEmail,
        password, setPassword,
        confirmPassword, setConfirmPassword,
        agreeTerms, setAgreeTerms,
        formErrors, setFormErrors
    } = useRegisterFormState(true, localApiError);

    const {passwordStrength, checkPasswordStrength} = usePasswordStrength();

    // --- Handle Change ---
    const handleChange = (e) => {
        const {name, value, type, checked} = e.target;
        const newValue = type === 'checkbox' ? checked : value;

        // Clear local API error display when user types in any field
        if (localApiError) {
            setLocalApiError(null);
        }

        switch (name) {
            case 'fullName':
                setFullName(newValue);
                break;
            case 'username':
                setUsername(newValue);
                break;
            case 'email':
                setEmail(newValue);
                break;
            case 'password':
                setPassword(newValue);
                checkPasswordStrength(newValue);
                break;
            case 'confirmPassword':
                setConfirmPassword(newValue);
                break;
            case 'agreeTerms':
                setAgreeTerms(newValue);
                break;
            default:
                break;
        }

        // Clear specific field validation error on change
        if (formErrors[name]) {
            setFormErrors(prevErrors => ({...prevErrors, [name]: null}));
        }
        // Clear general validation error on change (if you use it)
        if (formErrors.general) {
            setFormErrors(prevErrors => ({...prevErrors, general: null}));
        }
    };

    // --- Validate Form ---
    const validateForm = () => {
        const newErrors = {};
        if (!fullName.trim()) newErrors.fullName = 'Vui lòng nhập họ tên';
        if (!username.trim()) newErrors.username = 'Vui lòng nhập tên đăng nhập';
        if (!email.trim()) newErrors.email = 'Vui lòng nhập email';
        else if (!/\S+@\S+\.\S+/.test(email)) newErrors.email = 'Email không hợp lệ';
        if (!password) newErrors.password = 'Vui lòng nhập mật khẩu';
        else if (password.length < 6) newErrors.password = 'Mật khẩu phải có ít nhất 6 ký tự';
        if (password !== confirmPassword) newErrors.confirmPassword = 'Mật khẩu xác nhận không khớp';
        if (!agreeTerms) newErrors.agreeTerms = 'Bạn phải đồng ý với điều khoản dịch vụ';

        setFormErrors(newErrors);
        return Object.keys(newErrors).length === 0;
    };

    // --- Handle Submit ---
    const handleSubmit = (event) => {
        // Clear previous errors before validation
        setFormErrors({});
        setLocalApiError(null);

        // Validate form before letting React Router submit
        if (!validateForm()) {
            // If validation fails, STOP React Router's submission process
            event.preventDefault();
            console.log("Client validation failed. Preventing submission.");
            return; // Exit
        }
        console.log("Client validation passed. Allowing React Router submission...");
    };

    // --- Effect to Handle API Response via actionData ---
    useEffect(() => {
        if (actionData) {
            console.log("Action data received:", actionData);
            // Check the structure of the response from your API endpoint
            if (actionData.success === false) {
                // API returned a failure message
                setLocalApiError(actionData.message || 'Đăng ký không thành công.');
            } else if (actionData.success === true) {
                // Registration successful!
                console.log('Registration successful (via actionData):', actionData.user);
                // Clear the form fields
                setFullName('');
                setUsername('');
                setEmail('');
                setPassword('');
                setConfirmPassword('');
                setAgreeTerms(false);
                setFormErrors({}); // Clear any validation errors
                setLocalApiError(null); // Clear API error state

                // Redirect to login page after successful registration
<<<<<<< HEAD
                // Optional: Show a success message briefly before redirecting
                navigate('/verify-email', {
                    replace: true,
                    state: {
                        message: actionData.success,
                        prefilledEmail: actionData.user.email
                    }
                });
=======
                navigate('/login');
>>>>>>> cde6a378
            } else {
                // Handle cases where actionData might not have the expected structure
                console.warn("Received unexpected actionData:", actionData);
                setLocalApiError("Phản hồi từ máy chủ không hợp lệ.");
            }
        }
    }, [actionData, navigate, setFullName, setUsername, setEmail, setPassword, setConfirmPassword, setAgreeTerms]);

    return (
        <div className="register-form-container">
            <h1>Đăng ký tài khoản</h1>
            <p>Vui lòng điền thông tin để tạo tài khoản mới</p>

            {formErrors.general && <div className="alert alert-danger mb-3">{formErrors.general}</div>}
            {localApiError && <div className="alert alert-danger mb-3">{localApiError}</div>}

            <Form
                id="register-form"
                onSubmit={handleSubmit}
                method="post"
                action="/register"
                mainClass="register-form"
            >
                <div className="form-group">
                    <Input
                        id="registerFullName" name="fullName" label="Họ và tên"
                        placeholder="Nhập họ và tên" value={fullName} onChange={handleChange}
                        isInvalid={!!formErrors.fullName} feedback={formErrors.fullName}
                        addon={<Icon name="user" size="16"/>}
                        disabled={isSubmitting}
                    />
                </div>
                <div className="form-group">
                    <Input
                        id="registerUsername" name="username" label="Tên đăng nhập"
                        placeholder="Nhập tên đăng nhập" value={username} onChange={handleChange}
                        isInvalid={!!formErrors.username} feedback={formErrors.username}
                        addon={<Icon name="user" size="16"/>}
                        disabled={isSubmitting}
                    />
                </div>
                <div className="form-group">
                    <Input
                        id="registerEmail" name="email" type="email" label="Email"
                        placeholder="Nhập địa chỉ email" value={email} onChange={handleChange}
                        isInvalid={!!formErrors.email} feedback={formErrors.email}
                        addon={<Icon name="envelope" size="16"/>}
                        disabled={isSubmitting}
                    />
                </div>
                <div className="form-group">
                    <Input
                        id="registerPassword" name="password" type="password" label="Mật khẩu"
                        placeholder="Nhập mật khẩu" value={password} onChange={handleChange}
                        isInvalid={!!formErrors.password} feedback={formErrors.password}
                        addon={<Icon name="lock" size="16"/>}
                        disabled={isSubmitting}
                    />
                    {password && (
                        <div className="password-strength">
                            <div className="strength-bar">
                                <div
                                    className={`strength-level strength-${passwordStrength.score}`}
                                    style={{width: `${(passwordStrength.score / 4) * 100}%`}}
                                ></div>
                            </div>
                            <span className="strength-text">{passwordStrength.message}</span>
                        </div>
                    )}
                </div>
                <div className="form-group">
                    <Input
                        id="registerConfirmPassword" name="confirmPassword" type="password"
                        label="Xác nhận mật khẩu"
                        placeholder="Nhập lại mật khẩu" value={confirmPassword} onChange={handleChange}
                        isInvalid={!!formErrors.confirmPassword} feedback={formErrors.confirmPassword}
                        addon={<Icon name="lock" size="16"/>}
                        disabled={isSubmitting}
                    />
                </div>
                <div className="form-group checkbox-group">
                    <div className="checkbox-container">
                        <input
                            type="checkbox" id="registerAgreeTerms" name="agreeTerms"
                            checked={agreeTerms} onChange={handleChange}
                            className={formErrors.agreeTerms ? 'is-invalid' : ''}
                            disabled={isSubmitting}
                        />
                        <label htmlFor="registerAgreeTerms">
                            Tôi đồng ý với&nbsp;
                            <a href="/terms" target="_blank" rel="noopener noreferrer" className="terms-link">
                                điều khoản dịch vụ
                            </a>
                            &nbsp;và&nbsp;
                            <a href="/privacy" target="_blank" rel="noopener noreferrer" className="terms-link">
                                chính sách bảo mật
                            </a>
                        </label>
                    </div>
                    {formErrors.agreeTerms &&
                        <div className="invalid-feedback d-block">{formErrors.agreeTerms}</div>}
                </div>
                <Button
                    type="submit"
                    mainClass="register-button w-100"
                    disabled={isSubmitting}
                >
                    {isSubmitting ? 'Đang xử lý...' : 'Đăng ký'}
                </Button>
            </Form>

            <div className="register-footer mt-3">
                <div className="d-flex justify-content-center align-items-center">
                    <span className="footer-text">
                        Đã có tài khoản?
                    </span>
                    <Button
                        contentType="text"
                        type="button"
                        mainClass="login-link"
                        addClass="p-0"
                        onClick={() => {
                            navigate('/login');
                        }}
                    >
                        Đăng nhập
                    </Button>
                </div>
            </div>
        </div>
    );
}

export default Register;<|MERGE_RESOLUTION|>--- conflicted
+++ resolved
@@ -1,10 +1,12 @@
-import React, {useEffect, useState} from 'react';
+// Add/Update imports
+import React, {useEffect, useState} from 'react'; // Add useEffect
 import {usePasswordStrength, useRegisterFormState} from '@features/auth/hooks/register-hook.jsx';
 import './Register.css';
 import Input from '@shared/components/UIElement/Input/Input';
 import Button from '@shared/components/UIElement/Button/Button';
 import Icon from '@shared/components/UIElement/Icon/Icon';
 import Form from '@shared/components/UIElement/Form/Form';
+// Import hooks from react-router-dom
 import {useActionData, useNavigate, useNavigation} from 'react-router';
 
 function Register() {
@@ -130,7 +132,6 @@
                 setLocalApiError(null); // Clear API error state
 
                 // Redirect to login page after successful registration
-<<<<<<< HEAD
                 // Optional: Show a success message briefly before redirecting
                 navigate('/verify-email', {
                     replace: true,
@@ -139,136 +140,153 @@
                         prefilledEmail: actionData.user.email
                     }
                 });
-=======
-                navigate('/login');
->>>>>>> cde6a378
             } else {
                 // Handle cases where actionData might not have the expected structure
                 console.warn("Received unexpected actionData:", actionData);
                 setLocalApiError("Phản hồi từ máy chủ không hợp lệ.");
             }
         }
-    }, [actionData, navigate, setFullName, setUsername, setEmail, setPassword, setConfirmPassword, setAgreeTerms]);
-
+    }, [actionData, navigate, setFullName, setUsername, setEmail, setPassword, setConfirmPassword, setAgreeTerms, setFormErrors]); // Add setters to dependency array if needed by your ESLint rules
+
+    // --- Render ---
     return (
         <div className="register-form-container">
-            <h1>Đăng ký tài khoản</h1>
-            <p>Vui lòng điền thông tin để tạo tài khoản mới</p>
-
-            {formErrors.general && <div className="alert alert-danger mb-3">{formErrors.general}</div>}
-            {localApiError && <div className="alert alert-danger mb-3">{localApiError}</div>}
-
-            <Form
-                id="register-form"
-                onSubmit={handleSubmit}
-                method="post"
-                action="/register"
-                mainClass="register-form"
-            >
-                <div className="form-group">
-                    <Input
-                        id="registerFullName" name="fullName" label="Họ và tên"
-                        placeholder="Nhập họ và tên" value={fullName} onChange={handleChange}
-                        isInvalid={!!formErrors.fullName} feedback={formErrors.fullName}
-                        addon={<Icon name="user" size="16"/>}
+            <div className="register-card">
+                <div className="register-header">
+                    <h1>Đăng ký tài khoản</h1>
+                    <p>Vui lòng điền thông tin để tạo tài khoản mới</p>
+                </div>
+
+                {/* Display API error first if it exists */}
+                {/*{localApiError && <div className="alert alert-danger mb-3">{localApiError}</div>}*/}
+
+                {formErrors.general && <div className="alert alert-danger mb-3">{formErrors.general}</div>}
+
+                {/* === Form with method and action === */}
+                <Form
+                    id="register-form"
+                    onSubmit={handleSubmit}
+                    method="post"
+                    action="/register"
+                    mainClass="register-form"
+                    // noValidate // Optional: disable browser's built-in validation UI
+                >
+                    {/* === Full Name === */}
+                    <div className="form-group">
+                        <Input
+                            id="registerFullName" name="fullName" label="Họ và tên"
+                            placeholder="Nhập họ và tên" value={fullName} onChange={handleChange}
+                            isInvalid={!!formErrors.fullName} feedback={formErrors.fullName}
+                            addon={<Icon name="user" size="16"/>}
+                            disabled={isSubmitting}
+                        />
+                    </div>
+                    {/* === Username === */}
+                    <div className="form-group">
+                        <Input
+                            id="registerUsername" name="username" label="Tên đăng nhập"
+                            placeholder="Nhập tên đăng nhập" value={username} onChange={handleChange}
+                            isInvalid={!!formErrors.username} feedback={formErrors.username}
+                            addon={<Icon name="user" size="16"/>}
+                            disabled={isSubmitting}
+                        />
+                    </div>
+                    {/* === Email === */}
+                    <div className="form-group">
+                        <Input
+                            id="registerEmail" name="email" type="email" label="Email"
+                            placeholder="Nhập địa chỉ email" value={email} onChange={handleChange}
+                            isInvalid={!!formErrors.email} feedback={formErrors.email}
+                            addon={<Icon name="envelope" size="16"/>}
+                            disabled={isSubmitting}
+                        />
+                    </div>
+                    {/* === Password === */}
+                    <div className="form-group">
+                        <Input
+                            id="registerPassword" name="password" type="password" label="Mật khẩu"
+                            placeholder="Nhập mật khẩu" value={password} onChange={handleChange}
+                            isInvalid={!!formErrors.password} feedback={formErrors.password}
+                            addon={<Icon name="lock" size="16"/>}
+                            disabled={isSubmitting}
+                        />
+                        {password && (
+                            <div className="password-strength">
+                                {/* ... strength indicator ... */}
+                                <div className="strength-bar">
+                                    <div
+                                        className={`strength-level strength-${passwordStrength.score}`}
+                                        style={{width: `${(passwordStrength.score / 4) * 100}%`}}
+                                    ></div>
+                                </div>
+                                <span className="strength-text">{passwordStrength.message}</span>
+                            </div>
+                        )}
+                    </div>
+                    {/* === Confirm Password === */}
+                    <div className="form-group">
+                        <Input
+                            id="registerConfirmPassword" name="confirmPassword" type="password"
+                            label="Xác nhận mật khẩu"
+                            placeholder="Nhập lại mật khẩu" value={confirmPassword} onChange={handleChange}
+                            isInvalid={!!formErrors.confirmPassword} feedback={formErrors.confirmPassword}
+                            addon={<Icon name="lock" size="16"/>}
+                            disabled={isSubmitting}
+                        />
+                    </div>
+                    {/* === Agree Terms === */}
+                    <div className="form-group checkbox-group">
+                        <div className="checkbox-container">
+                            <input
+                                type="checkbox" id="registerAgreeTerms" name="agreeTerms"
+                                checked={agreeTerms} onChange={handleChange}
+                                className={formErrors.agreeTerms ? 'is-invalid' : ''}
+                                disabled={isSubmitting}
+                            />
+                            <label htmlFor="registerAgreeTerms">
+                                Tôi đồng ý với&nbsp;
+                                <a href="/terms" target="_blank" rel="noopener noreferrer" className="terms-link">
+                                    điều khoản dịch vụ
+                                </a>
+                                &nbsp;và&nbsp;
+                                <a href="/privacy" target="_blank" rel="noopener noreferrer" className="terms-link">
+                                    chính sách bảo mật
+                                </a>
+                            </label>
+                        </div>
+                        {formErrors.agreeTerms &&
+                            <div className="invalid-feedback d-block">{formErrors.agreeTerms}</div>}
+                    </div>
+                    {/* === Submit Button === */}
+                    <Button
+                        type="submit"
+                        mainClass="register-button w-100"
                         disabled={isSubmitting}
-                    />
-                </div>
-                <div className="form-group">
-                    <Input
-                        id="registerUsername" name="username" label="Tên đăng nhập"
-                        placeholder="Nhập tên đăng nhập" value={username} onChange={handleChange}
-                        isInvalid={!!formErrors.username} feedback={formErrors.username}
-                        addon={<Icon name="user" size="16"/>}
-                        disabled={isSubmitting}
-                    />
-                </div>
-                <div className="form-group">
-                    <Input
-                        id="registerEmail" name="email" type="email" label="Email"
-                        placeholder="Nhập địa chỉ email" value={email} onChange={handleChange}
-                        isInvalid={!!formErrors.email} feedback={formErrors.email}
-                        addon={<Icon name="envelope" size="16"/>}
-                        disabled={isSubmitting}
-                    />
-                </div>
-                <div className="form-group">
-                    <Input
-                        id="registerPassword" name="password" type="password" label="Mật khẩu"
-                        placeholder="Nhập mật khẩu" value={password} onChange={handleChange}
-                        isInvalid={!!formErrors.password} feedback={formErrors.password}
-                        addon={<Icon name="lock" size="16"/>}
-                        disabled={isSubmitting}
-                    />
-                    {password && (
-                        <div className="password-strength">
-                            <div className="strength-bar">
-                                <div
-                                    className={`strength-level strength-${passwordStrength.score}`}
-                                    style={{width: `${(passwordStrength.score / 4) * 100}%`}}
-                                ></div>
-                            </div>
-                            <span className="strength-text">{passwordStrength.message}</span>
-                        </div>
-                    )}
-                </div>
-                <div className="form-group">
-                    <Input
-                        id="registerConfirmPassword" name="confirmPassword" type="password"
-                        label="Xác nhận mật khẩu"
-                        placeholder="Nhập lại mật khẩu" value={confirmPassword} onChange={handleChange}
-                        isInvalid={!!formErrors.confirmPassword} feedback={formErrors.confirmPassword}
-                        addon={<Icon name="lock" size="16"/>}
-                        disabled={isSubmitting}
-                    />
-                </div>
-                <div className="form-group checkbox-group">
-                    <div className="checkbox-container">
-                        <input
-                            type="checkbox" id="registerAgreeTerms" name="agreeTerms"
-                            checked={agreeTerms} onChange={handleChange}
-                            className={formErrors.agreeTerms ? 'is-invalid' : ''}
-                            disabled={isSubmitting}
-                        />
-                        <label htmlFor="registerAgreeTerms">
-                            Tôi đồng ý với&nbsp;
-                            <a href="/terms" target="_blank" rel="noopener noreferrer" className="terms-link">
-                                điều khoản dịch vụ
-                            </a>
-                            &nbsp;và&nbsp;
-                            <a href="/privacy" target="_blank" rel="noopener noreferrer" className="terms-link">
-                                chính sách bảo mật
-                            </a>
-                        </label>
-                    </div>
-                    {formErrors.agreeTerms &&
-                        <div className="invalid-feedback d-block">{formErrors.agreeTerms}</div>}
-                </div>
-                <Button
-                    type="submit"
-                    mainClass="register-button w-100"
-                    disabled={isSubmitting}
-                >
-                    {isSubmitting ? 'Đang xử lý...' : 'Đăng ký'}
-                </Button>
-            </Form>
-
-            <div className="register-footer mt-3">
-                <div className="d-flex justify-content-center align-items-center">
-                    <span className="footer-text">
-                        Đã có tài khoản?
-                    </span>
-                    <Button
-                        contentType="text"
-                        type="button"
-                        mainClass="login-link"
-                        addClass="p-0"
-                        onClick={() => {
-                            navigate('/login');
-                        }}
                     >
-                        Đăng nhập
+                        {/* Use isSubmitting state for button text */}
+                        {isSubmitting ? 'Đang xử lý...' : 'Đăng ký'}
                     </Button>
+                </Form>
+
+                {/* --- Footer (Login Link) --- */}
+                <div className="register-footer mt-3">
+                    <div className="d-flex justify-content-center align-items-center">
+                        <span
+                            className="footer-text">
+                            Đã có tài khoản?
+                        </span>
+                        <Button
+                            contentType="text"
+                            type="button"
+                            mainClass="login-link"
+                            addClass="p-0"
+                            onClick={() => {
+                                navigate('/login');
+                            }}
+                        >
+                            Đăng nhập
+                        </Button>
+                    </div>
                 </div>
             </div>
         </div>
