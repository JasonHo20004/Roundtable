import {sendApiRequest} from "#utils/apiClient";

class HomeService {
    async getHomeData(sortType = 'hot') {
        // Sử dụng URL đầy đủ thay vì đường dẫn tương đối
        const baseUrl = `/api/home/posts`;
        
<<<<<<< HEAD
        // Thêm sortType vào query parameters
        const response = await sendApiRequest(`${baseUrl}?sortType=${sortType}`, {method: 'GET'});
=======
        //console.log("Gọi API home (service frontend):", baseUrl);
       
        const response = await sendApiRequest(baseUrl, {method: 'GET'});
        console.log("Gọi API home (service frontend):", baseUrl, response);
>>>>>>> 7f64d4c1
        
        if (!response.success) {
            throw new Error(`Không thể lấy dữ liệu trang chủ: ${response.status} ${response.statusText}`);
        }
        
        return response.data;
    }    
}

export default new HomeService();<|MERGE_RESOLUTION|>--- conflicted
+++ resolved
@@ -5,20 +5,13 @@
         // Sử dụng URL đầy đủ thay vì đường dẫn tương đối
         const baseUrl = `/api/home/posts`;
         
-<<<<<<< HEAD
         // Thêm sortType vào query parameters
         const response = await sendApiRequest(`${baseUrl}?sortType=${sortType}`, {method: 'GET'});
-=======
-        //console.log("Gọi API home (service frontend):", baseUrl);
-       
-        const response = await sendApiRequest(baseUrl, {method: 'GET'});
-        console.log("Gọi API home (service frontend):", baseUrl, response);
->>>>>>> 7f64d4c1
         
         if (!response.success) {
             throw new Error(`Không thể lấy dữ liệu trang chủ: ${response.status} ${response.statusText}`);
         }
-        
+
         return response.data;
     }    
 }
