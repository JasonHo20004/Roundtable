--- conflicted
+++ resolved
@@ -155,7 +155,6 @@
             });
         }
     }
-<<<<<<< HEAD
     updatePost = async (req, res) => {
         console.log("PostController:updatePost", req.body);
         try {
@@ -187,7 +186,14 @@
             }
             if (error instanceof InternalServerError) {
                 return res.status(HTTP_STATUS.INTERNAL_SERVER_ERROR).json({success: false, message: error.message});
-=======
+            }
+            console.error(error.stack || error);
+            return res.status(HTTP_STATUS.INTERNAL_SERVER_ERROR).json({
+                success: false,
+                message: 'An unexpected error occurred while updating the post.'
+            });
+        }
+    };
 
     /**
      * Handles GET /posts/search
@@ -225,14 +231,10 @@
             }
             if (error instanceof InternalServerError) {
                 return res.status(HTTP_STATUS.INTERNAL_SERVER_ERROR).json({ success: false, message: error.message });
->>>>>>> 871b5c62
-            }
-            console.error(error.stack || error);
-            return res.status(HTTP_STATUS.INTERNAL_SERVER_ERROR).json({
-                success: false,
-<<<<<<< HEAD
-                message: 'An unexpected error occurred while updating the post.'
-=======
+            }
+            console.error(error.stack || error);
+            return res.status(HTTP_STATUS.INTERNAL_SERVER_ERROR).json({
+                success: false,
                 message: 'An unexpected error occurred while searching posts.'
             });
         }
@@ -294,7 +296,6 @@
             return res.status(HTTP_STATUS.INTERNAL_SERVER_ERROR).json({
                 success: false,
                 message: 'An unexpected error occurred while fetching posts.'
->>>>>>> 871b5c62
             });
         }
     };
