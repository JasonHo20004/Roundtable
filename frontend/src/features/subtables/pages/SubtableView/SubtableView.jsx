--- conflicted
+++ resolved
@@ -55,17 +55,8 @@
     // --- Extract Data ---
     const subtableInfo = detailsData;
     const subtableDisplayName = subtableInfo?.name || subtableNameFromParams || "Subtable";
-<<<<<<< HEAD
     const subtableAvatar = iconData;
     const subtableBanner = bannerData;
-=======
-    const subtableAvatar = getFullImageUrl(subtableInfo?.icon);
-    const subtableBanner = getFullImageUrl(subtableInfo?.banner);
-
-    console.log('subtableInfo:', subtableInfo);
-    console.log('subtableBanner:', subtableBanner);
-    console.log('subtableAvatar:', subtableAvatar);
->>>>>>> 0b4ae5d7
 
     // --- Prepare Posts Data using Destructuring (Keeping 'body') ---
     const posts = isLoading ? [] : (postsData || []).map((item) => {
