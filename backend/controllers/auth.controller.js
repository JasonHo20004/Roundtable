--- conflicted
+++ resolved
@@ -11,12 +11,20 @@
     VerificationError
 } from '#errors/AppError.js';
 
+/**
+ * @class AuthController
+ * @description Handles HTTP requests related to authentication, registration, etc.
+ */
 class AuthController {
     constructor(injectedAuthService) {
         this.authService = injectedAuthService;
     }
 
-    register = async (req, res) => { // Removed 'next' as errors are handled directly
+    /**
+     * Handles user registration requests.
+     * POST /register
+     */
+    register = async (req, res, next) => {
         try {
             const {username, email, password} = req.body;
             const data = await this.authService.registerUser({username, email, password});
@@ -47,7 +55,11 @@
         }
     }
 
-    login = async (req, res) => {
+    /**
+     * Handles user login requests.
+     * POST /login
+     */
+    login = async (req, res, next) => {
         try {
             const {username, password} = req.body;
             const user = await this.authService.login(username, password);
@@ -99,35 +111,27 @@
         }
     }
 
-    verifyEmail = async (req, res) => {
+    /**
+     * Handles email verification requests.
+     * POST /verify-email
+     */
+    verifyEmail = async (req, res, next) => {
         try {
             const {email, code} = req.body;
-<<<<<<< HEAD
-            await this.authService.verifyEmail(email, code);
-            return res.status(HTTP_STATUS.OK).json({
-                success: true,
-                message: 'Email verified successfully.',
-            });
-=======
-            console.log('[AuthController.verifyEmail] Attempting verification for email:', email);
 
             // Call the service layer - returns true or throws specific errors
             const result = await this.authService.verifyEmail(email, code);
-            
+
             // --- Success Response ---
-            // If the service call completes without error, verification was successful (or user already verified)
             if (result) {
-                console.log('[AuthController.verifyEmail] Email verification successful for email:', email);
                 return res.status(HTTP_STATUS.OK).json({
                     success: true,
                     data: {
                         profileId: result,
-                    }, // Send back the user ID or identifier
+                    },
                     message: 'Email verified successfully.', // Consistent success message
                 });
             }
-
->>>>>>> 7efd6497
         } catch (error) {
             console.error("[AuthController.verifyEmail] Error:", error.message);
             if (error instanceof BadRequestError || error instanceof VerificationError) {
@@ -148,6 +152,10 @@
         }
     }
 
+    /**
+     * Checks if a valid session exists and returns user data.
+     * GET /session
+     */
     checkSession = async (req, res) => {
         try {
             if (req.session && req.session.userId) {
@@ -186,6 +194,10 @@
         }
     }
 
+    /**
+     * Handles user logout requests.
+     * POST /logout
+     */
     logout = async (req, res) => {
         if (req.session) {
             const {userId} = req.session; // Log who is logging out
@@ -229,10 +241,10 @@
         try {
             // console.log('===(CONTROLLER) AUTH CONTROLLER: UPDATE PROFILE ROUTE ACCESSED ===');
             // console.log('===(CONTROLLER) REQUEST BODY ===', JSON.stringify(req.body));
-            
+
             const profileData = req.body;
             const profileId = profileData.profileId; // Lấy profileId từ request body
-            
+
             if (!profileId) {
                 // console.log('===(CONTROLLER) PROFILE ID MISSING IN REQUEST ===');
                 return res.status(HTTP_STATUS.BAD_REQUEST).json({
@@ -240,23 +252,23 @@
                     message: 'Thiếu thông tin profileId.'
                 });
             }
-            
+
             // console.log('===(CONTROLLER) AUTH CONTROLLER: UPDATING PROFILE FOR ID ===', profileId);
-            
+
             // Gọi service để cập nhật hồ sơ
             const updatedProfile = await this.authService.updateProfileById(profileId, profileData);
-            
+
             // console.log('===(CONTROLLER) PROFILE UPDATED SUCCESSFULLY ===');
-            
+
             // --- Phản hồi thành công ---
             return res.status(HTTP_STATUS.OK).json({
                 success: true,
                 message: 'Cập nhật hồ sơ thành công.',
             });
-            
+
         } catch (error) {
             //console.log('===(CONTROLLER) ERROR UPDATING PROFILE ===', error.message);
-    
+
             if (error instanceof BadRequestError) {
                 return res.status(HTTP_STATUS.BAD_REQUEST).json({success: false, message: error.message});
             }
@@ -270,7 +282,7 @@
                     message: error.message || 'Cập nhật hồ sơ thất bại do lỗi máy chủ.'
                 });
             }
-    
+
             // --- Xử lý lỗi không mong muốn ---
             // console.error("(CONTROLLER)[AuthController.updateProfile] Lỗi không mong muốn:", error.stack || error);
             return res.status(HTTP_STATUS.INTERNAL_SERVER_ERROR).json({
