<<<<<<< HEAD
import React, { useState } from "react";
=======
import React, {useState} from "react";
>>>>>>> 358bb307
import "./LeftSidebar.css";
import Button from "@shared/components/UIElement/Button/Button.jsx";
import Icon from "@shared/components/UIElement/Icon/Icon.jsx";

export default function LeftSidebar(props) {
    const [resourcesExpanded, setResourcesExpanded] = useState(true);
    const [communitiesExpanded, setCommunitiesExpanded] = useState(false);
    const [RecentExpanded, setRecentExpanded] = useState(false);
<<<<<<< HEAD
    
    const toggleResources = () => {
        setResourcesExpanded(!resourcesExpanded);
    };
    
=======

    const toggleResources = () => {
        setResourcesExpanded(!resourcesExpanded);
    };

>>>>>>> 358bb307
    const toggleCommunities = () => {
        setCommunitiesExpanded(!communitiesExpanded);
    };

<<<<<<< HEAD
    const toggleRecent = () =>{
        setRecentExpanded(!RecentExpanded);
    }
    
=======
    const toggleRecent = () => {
        setRecentExpanded(!RecentExpanded);
    }

    // Add a class for easier CSS targeting and positioning context
    const containerClasses = `border-end p-3 ${props.isSidebarVisible ? 'open' : ''}`;

>>>>>>> 358bb307
    return (
        <div
            id={props.id} // Assuming props.id targets this container, e.g., "left-sidebar-container"
            className={containerClasses} // Added position-relative here
        >
            {/* Sidebar Content Area */}
            <aside
                id='left-sidebar-content'
                className='d-flex flex-row' // No longer needed for button positioning
            >
                {/* Removed me-4 as button is no longer next to it */}
                <div id="left-sidebar">
                    <a
                        href="/frontend/public"
                        className="d-flex align-items-center mb-3 mb-md-0 me-md-auto text-dark text-decoration-none">
                        <span className="fs-4">Roundtable</span>
                    </a>
                    <hr/>
                    <ul className="nav nav-pills flex-column mb-auto">
                        <li className="nav-item">
                            <a href="#" className="nav-link active" aria-current="page">🏠 Home</a>
                        </li>
                        <li>
                            <a href="#" className="nav-link text-dark">🔥 Popular</a>
                        </li>
                        <li>
                            <a href="#" className="nav-link text-dark">🌍 All</a>
                        </li>
                    </ul>
                    <hr/>
<<<<<<< HEAD
                    
                    {/* Communities dropdown section */}
                    <div className="dropdown-section mb-3">
                        <div 
=======

                    {/* Communities dropdown section */}
                    <div className="dropdown-section mb-3">
                        <div
>>>>>>> 358bb307
                            className="d-flex justify-content-between align-items-center text-muted mb-2 section-header"
                            onClick={toggleCommunities}
                        >
                            <h6 className="text-muted mb-0">COMMUNITIES</h6>
                            <Icon name={communitiesExpanded ? "chevron-down" : "chevron-up"} size="16px" />
                        </div>
<<<<<<< HEAD
                        
=======

>>>>>>> 358bb307
                        {communitiesExpanded && (
                            <ul className="nav flex-column mb-3">
                                <li>
                                    <a href="#" className="nav-link text-dark">
                                        <span className="icon-wrapper">⭕</span> Communities
                                    </a>
                                </li>
                                <li>
                                    <a href="#" className="nav-link text-dark">
                                        <span className="icon-wrapper">📊</span> Best of Reddit
                                    </a>
                                </li>
                                <li>
                                    <a href="#" className="nav-link text-dark">
                                        <span className="icon-wrapper">💬</span> Topics
                                    </a>
                                </li>
                            </ul>
                        )}
                    </div>
<<<<<<< HEAD
                    
                    {/* Recent section */}
                    <div className="dropdown-section">
                        <div 
=======

                    {/* Recent section */}
                    <div className="dropdown-section">
                        <div
>>>>>>> 358bb307
                            className="d-flex justify-content-between align-items-center text-muted mb-2 section-header"
                            onClick={toggleRecent}
                        >
                            <h6 className="text-muted mb-0">RECENT</h6>
                            <Icon name={RecentExpanded ? "chevron-up" : "chevron-down"} size="16px" />
                        </div>
                        {RecentExpanded && (
                            <ul className="nav flex-column mb-3">
<<<<<<< HEAD
                            <li>
                                <a href="#" className="nav-link text-dark">r/reactjs</a>
                            </li>
                            <li>
                                <a href="#" className="nav-link text-dark">r/webdev</a>
                            </li>
                            <li>
                                <a href="#" className="nav-link text-dark">r/learnprogramming</a>
                            </li>
                        </ul>
                        )}                    
                    </div>
                    
                    {/* Resources dropdown section */}
                    <div className="dropdown-section">
                        <div 
=======
                                <li>
                                    <a href="#" className="nav-link text-dark">r/reactjs</a>
                                </li>
                                <li>
                                    <a href="#" className="nav-link text-dark">r/webdev</a>
                                </li>
                                <li>
                                    <a href="#" className="nav-link text-dark">r/learnprogramming</a>
                                </li>
                            </ul>
                        )}
                    </div>

                    {/* Resources dropdown section */}
                    <div className="dropdown-section">
                        <div
>>>>>>> 358bb307
                            className="d-flex justify-content-between align-items-center text-muted mb-2 section-header"
                            onClick={toggleResources}
                        >
                            <h6 className="text-muted mb-0">RESOURCES</h6>
                            <Icon name={resourcesExpanded ? "chevron-up" : "chevron-down"} size="16px" />
                        </div>
<<<<<<< HEAD
                        
=======

>>>>>>> 358bb307
                        {resourcesExpanded && (
                            <ul className="nav flex-column mb-3">
                                <li>
                                    <a href="#" className="nav-link text-dark">
                                        <span className="icon-wrapper">ℹ️</span> About Reddit
                                    </a>
                                </li>
                                <li>
                                    <a href="#" className="nav-link text-dark">
                                        <span className="icon-wrapper">📢</span> Advertise
                                    </a>
                                </li>
                                <li>
                                    <a href="#" className="nav-link text-dark">
<<<<<<< HEAD
                                        <span className="icon-wrapper">📈</span> Reddit Pro 
=======
                                        <span className="icon-wrapper">📈</span> Reddit Pro
>>>>>>> 358bb307
                                        <span className="beta-tag ms-1">BETA</span>
                                    </a>
                                </li>
                                <li>
                                    <a href="#" className="nav-link text-dark">
                                        <span className="icon-wrapper">❓</span> Help
                                    </a>
                                </li>
                                <li>
                                    <a href="#" className="nav-link text-dark">
                                        <span className="icon-wrapper">📝</span> Blog
                                    </a>
                                </li>
                                <li>
                                    <a href="#" className="nav-link text-dark">
                                        <span className="icon-wrapper">💼</span> Careers
                                    </a>
                                </li>
                                <li>
                                    <a href="#" className="nav-link text-dark">
                                        <span className="icon-wrapper">📰</span> Press
                                    </a>
                                </li>
                            </ul>
                        )}
                    </div>
                </div>
                <div
                    className="d-flex align-items-start "
                    id="left-sidebar-toggle-container">
                    <Button
                        id="sidebar-toggle"
                        addClass="bg-white"
                        contentType="icon"
                        dataBsToggle="tooltip"
                        dataBsTrigger="hover focus"
                        tooltipTitle="Toggle Sidebar"
                        tooltipPlacement="bottom"
                        onClick={props.toggleSidebar}
                    >
                       <Icon
                            id="sidebar-toggle-icon"
                            name="menu"
                            size="20px"
                        />

                    </Button>
                </div>
            </aside>
        </div>
    );
}<|MERGE_RESOLUTION|>--- conflicted
+++ resolved
@@ -1,8 +1,4 @@
-<<<<<<< HEAD
-import React, { useState } from "react";
-=======
 import React, {useState} from "react";
->>>>>>> 358bb307
 import "./LeftSidebar.css";
 import Button from "@shared/components/UIElement/Button/Button.jsx";
 import Icon from "@shared/components/UIElement/Icon/Icon.jsx";
@@ -11,29 +7,15 @@
     const [resourcesExpanded, setResourcesExpanded] = useState(true);
     const [communitiesExpanded, setCommunitiesExpanded] = useState(false);
     const [RecentExpanded, setRecentExpanded] = useState(false);
-<<<<<<< HEAD
-    
-    const toggleResources = () => {
-        setResourcesExpanded(!resourcesExpanded);
-    };
-    
-=======
 
     const toggleResources = () => {
         setResourcesExpanded(!resourcesExpanded);
     };
 
->>>>>>> 358bb307
     const toggleCommunities = () => {
         setCommunitiesExpanded(!communitiesExpanded);
     };
 
-<<<<<<< HEAD
-    const toggleRecent = () =>{
-        setRecentExpanded(!RecentExpanded);
-    }
-    
-=======
     const toggleRecent = () => {
         setRecentExpanded(!RecentExpanded);
     }
@@ -41,7 +23,6 @@
     // Add a class for easier CSS targeting and positioning context
     const containerClasses = `border-end p-3 ${props.isSidebarVisible ? 'open' : ''}`;
 
->>>>>>> 358bb307
     return (
         <div
             id={props.id} // Assuming props.id targets this container, e.g., "left-sidebar-container"
@@ -72,28 +53,17 @@
                         </li>
                     </ul>
                     <hr/>
-<<<<<<< HEAD
-                    
-                    {/* Communities dropdown section */}
-                    <div className="dropdown-section mb-3">
-                        <div 
-=======
 
                     {/* Communities dropdown section */}
                     <div className="dropdown-section mb-3">
                         <div
->>>>>>> 358bb307
                             className="d-flex justify-content-between align-items-center text-muted mb-2 section-header"
                             onClick={toggleCommunities}
                         >
                             <h6 className="text-muted mb-0">COMMUNITIES</h6>
                             <Icon name={communitiesExpanded ? "chevron-down" : "chevron-up"} size="16px" />
                         </div>
-<<<<<<< HEAD
-                        
-=======
 
->>>>>>> 358bb307
                         {communitiesExpanded && (
                             <ul className="nav flex-column mb-3">
                                 <li>
@@ -114,17 +84,10 @@
                             </ul>
                         )}
                     </div>
-<<<<<<< HEAD
-                    
-                    {/* Recent section */}
-                    <div className="dropdown-section">
-                        <div 
-=======
 
                     {/* Recent section */}
                     <div className="dropdown-section">
                         <div
->>>>>>> 358bb307
                             className="d-flex justify-content-between align-items-center text-muted mb-2 section-header"
                             onClick={toggleRecent}
                         >
@@ -133,24 +96,6 @@
                         </div>
                         {RecentExpanded && (
                             <ul className="nav flex-column mb-3">
-<<<<<<< HEAD
-                            <li>
-                                <a href="#" className="nav-link text-dark">r/reactjs</a>
-                            </li>
-                            <li>
-                                <a href="#" className="nav-link text-dark">r/webdev</a>
-                            </li>
-                            <li>
-                                <a href="#" className="nav-link text-dark">r/learnprogramming</a>
-                            </li>
-                        </ul>
-                        )}                    
-                    </div>
-                    
-                    {/* Resources dropdown section */}
-                    <div className="dropdown-section">
-                        <div 
-=======
                                 <li>
                                     <a href="#" className="nav-link text-dark">r/reactjs</a>
                                 </li>
@@ -167,18 +112,13 @@
                     {/* Resources dropdown section */}
                     <div className="dropdown-section">
                         <div
->>>>>>> 358bb307
                             className="d-flex justify-content-between align-items-center text-muted mb-2 section-header"
                             onClick={toggleResources}
                         >
                             <h6 className="text-muted mb-0">RESOURCES</h6>
                             <Icon name={resourcesExpanded ? "chevron-up" : "chevron-down"} size="16px" />
                         </div>
-<<<<<<< HEAD
-                        
-=======
 
->>>>>>> 358bb307
                         {resourcesExpanded && (
                             <ul className="nav flex-column mb-3">
                                 <li>
@@ -193,11 +133,7 @@
                                 </li>
                                 <li>
                                     <a href="#" className="nav-link text-dark">
-<<<<<<< HEAD
-                                        <span className="icon-wrapper">📈</span> Reddit Pro 
-=======
                                         <span className="icon-wrapper">📈</span> Reddit Pro
->>>>>>> 358bb307
                                         <span className="beta-tag ms-1">BETA</span>
                                     </a>
                                 </li>
@@ -238,12 +174,11 @@
                         tooltipPlacement="bottom"
                         onClick={props.toggleSidebar}
                     >
-                       <Icon
+                        <Icon
                             id="sidebar-toggle-icon"
                             name="menu"
                             size="20px"
                         />
-
                     </Button>
                 </div>
             </aside>
