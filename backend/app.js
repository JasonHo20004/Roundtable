--- conflicted
+++ resolved
@@ -23,11 +23,8 @@
 import notificationRoutes from "#routes/notification.routes.js";
 import chatRoutes from "#routes/chat.routes.js";
 import homeRoutes from "#routes/home.routes.js";
-<<<<<<< HEAD
 import userRoutes from "#routes/user.routes.js";
-=======
 import profileRoutes from "#routes/profile.routes.js";
->>>>>>> 7f64d4c1
 
 // Listeners
 import '#listeners/notification.listener.js';
@@ -102,20 +99,21 @@
 app.use('/api/s',subtableRoutes);
 app.use('/api/chats', chatRoutes);
 app.use('/api/home', homeRoutes);
-<<<<<<< HEAD
 app.use('/api/users', userRoutes);
+app.use('/api/Profile', profileRoutes);
+
 
 // Global error handling middleware
 app.use((err, req, res, next) => {
     console.error('[Global Error Handler]', err);
-    
+
     // Set default status code and message
     const statusCode = err.statusCode || 500;
     const message = err.message || 'An unexpected error occurred';
-    
+
     // Set content type to JSON
     res.setHeader('Content-Type', 'application/json');
-    
+
     // Send JSON response
     res.status(statusCode).json({
         success: false,
@@ -123,9 +121,6 @@
         error: process.env.NODE_ENV === 'development' ? err.stack : undefined
     });
 });
-=======
-app.use('/api/Profile', profileRoutes);
->>>>>>> 7f64d4c1
 
 // --- WebSocket Server Setup ---
 const server = http.createServer(app);
