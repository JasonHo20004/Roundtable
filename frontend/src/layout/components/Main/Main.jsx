import React from "react";
<<<<<<< HEAD
import {Route, Routes} from "react-router";
=======
import { BrowserRouter, Route, Routes } from "react-router";
>>>>>>> 74254b92
import Home from "@pages/Home";
import RightSidebar from "@layout/components/RightSidebar/RightSidebar";
import Login from "@features/auth/pages/Login/Login";
import Register from "@features/auth/pages/Login/Register";


import "./Main.css";

export default function Main(props) {
    return (
<<<<<<< HEAD
        <Routes>
            <Route path="/" element={
                <div id={props.id} className="d-flex flex-row mx-auto">
                    <main className="container-fluid mx-auto">
                        <Home/>
                    </main>
                    <RightSidebar id="right-sidebar-container">
                        <div/>
                    </RightSidebar>
                </div>
            }/>
            <Route path="/comment" element={
                <div id={props.id} className="d-flex flex-row mx-auto">
                    <main className="container-fluid mx-auto">
                        <Home/>
                    </main>
                    <RightSidebar id="right-sidebar-container">
                        <div/>
                    </RightSidebar>
                </div>
            }/>
        </Routes>
=======
        <BrowserRouter>
            <Routes>
                <Route path="/" element={
                    <div id={props.id} className="d-flex flex-row mx-auto">
                        <main className="container-fluid mx-auto">
                            <Home />
                        </main>
                        <RightSidebar id="right-sidebar-container">
                            <div />
                        </RightSidebar>
                    </div>
                }/>
                <Route path="/comment" element={
                    <div id={props.id} className="d-flex flex-row mx-auto">
                        <main className="container-fluid mx-auto">
                            <Home/>
                        </main>
                        <RightSidebar id="right-sidebar-container">
                            <div/>
                        </RightSidebar>
                    </div>
                }/>
                <Route path="/register" element={
                    <div id={props.id} className="d-flex flex-row mx-auto">
                        <main className="container-fluid mx-auto">
                            <Register />
                        </main>
                    </div>
                }/>
                <Route path="/login" element={
                    <div id={props.id} className="d-flex flex-row mx-auto">
                        <main className="container-fluid mx-auto">
                            <Login />
                        </main>
                    </div>
                }/>
            </Routes>
        </BrowserRouter>
>>>>>>> 74254b92
    );
}<|MERGE_RESOLUTION|>--- conflicted
+++ resolved
@@ -1,9 +1,5 @@
 import React from "react";
-<<<<<<< HEAD
 import {Route, Routes} from "react-router";
-=======
-import { BrowserRouter, Route, Routes } from "react-router";
->>>>>>> 74254b92
 import Home from "@pages/Home";
 import RightSidebar from "@layout/components/RightSidebar/RightSidebar";
 import Login from "@features/auth/pages/Login/Login";
@@ -14,7 +10,6 @@
 
 export default function Main(props) {
     return (
-<<<<<<< HEAD
         <Routes>
             <Route path="/" element={
                 <div id={props.id} className="d-flex flex-row mx-auto">
@@ -36,46 +31,20 @@
                     </RightSidebar>
                 </div>
             }/>
+            <Route path="/register" element={
+                <div id={props.id} className="d-flex flex-row mx-auto">
+                    <main className="container-fluid mx-auto">
+                        <Register/>
+                    </main>
+                </div>
+            }/>
+            <Route path="/login" element={
+                <div id={props.id} className="d-flex flex-row mx-auto">
+                    <main className="container-fluid mx-auto">
+                        <Login/>
+                    </main>
+                </div>
+            }/>
         </Routes>
-=======
-        <BrowserRouter>
-            <Routes>
-                <Route path="/" element={
-                    <div id={props.id} className="d-flex flex-row mx-auto">
-                        <main className="container-fluid mx-auto">
-                            <Home />
-                        </main>
-                        <RightSidebar id="right-sidebar-container">
-                            <div />
-                        </RightSidebar>
-                    </div>
-                }/>
-                <Route path="/comment" element={
-                    <div id={props.id} className="d-flex flex-row mx-auto">
-                        <main className="container-fluid mx-auto">
-                            <Home/>
-                        </main>
-                        <RightSidebar id="right-sidebar-container">
-                            <div/>
-                        </RightSidebar>
-                    </div>
-                }/>
-                <Route path="/register" element={
-                    <div id={props.id} className="d-flex flex-row mx-auto">
-                        <main className="container-fluid mx-auto">
-                            <Register />
-                        </main>
-                    </div>
-                }/>
-                <Route path="/login" element={
-                    <div id={props.id} className="d-flex flex-row mx-auto">
-                        <main className="container-fluid mx-auto">
-                            <Login />
-                        </main>
-                    </div>
-                }/>
-            </Routes>
-        </BrowserRouter>
->>>>>>> 74254b92
     );
 }