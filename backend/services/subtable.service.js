--- conflicted
+++ resolved
@@ -156,7 +156,6 @@
             }
             throw new InternalServerError("Failed to verify user existence.");
         }
-<<<<<<< HEAD
         // 3. Validate icon and banner files (Assuming this is handled or not critical for this error)
         const {name, description, iconFile, bannerFile} = subtableData; // iconFile and bannerFile are not used in provided snippet for creation logic but kept for consistency
        
@@ -212,57 +211,29 @@
                 }
                 throw new InternalServerError("Failed to create subtable entity.");
             }
-=======
-
-        const {name, description, iconFile, bannerFile} = subtableData;
-
-        // 3. Process file uploads and create media records
-        let iconMediaId = null;
-        let bannerMediaId = null;
->>>>>>> 0b4ae5d7
-
-        try {
-            // Create media records for uploaded files
-            if (iconFile) {
-                const iconMedia = await mediaService.createMediaRecord(creatorUserId, iconFile);
-                iconMediaId = iconMedia.mediaId;
-            }
-            if (bannerFile) {
-                const bannerMedia = await mediaService.createMediaRecord(creatorUserId, bannerFile);
-                bannerMediaId = bannerMedia.mediaId;
-            }
-
-            // 4. Create the subtable with media IDs
-            const subtable = new Subtable(
-                null,
-                name,
-                description,
-                creatorUserId,
-                iconMediaId, // Store media ID instead of file path
-                bannerMediaId, // Store media ID instead of file path
-                0 // Initial member count
-            );
-
-            // 5. Save to database within a transaction
-            return await postgresInstance.transaction(async (trx) => {
-                try {
-                    const createdSubtable = await this.subtableDao.create(subtable, trx);
-                    return createdSubtable;
-                } catch (error) {
-                    // If subtable creation fails, clean up any created media records
-                    if (iconMediaId) {
-                        await mediaService.deleteMedia(iconMediaId).catch(console.error);
-                    }
-                    if (bannerMediaId) {
-                        await mediaService.deleteMedia(bannerMediaId).catch(console.error);
-                    }
+
+            // 5. Create a subscription for the creator user
+            const subscription = new Subscription(null, creatorUserId, createdSubtable.subtableId); // Now createdSubtable is accessible
+            try {
+                await this.subscriptionDao.create(subscription, transaction); // Pass transaction
+            } catch (error) {
+                console.error(`[SubtableService:createSubtable] Error creating subscription for user ${creatorUserId} to subtable ${createdSubtable.subtableId}:`, error);
+                if (error instanceof AppError) {
                     throw error;
                 }
-            });
-        } catch (error) {
-            console.error('[SubtableService] Error creating subtable:', error);
-            if (error instanceof AppError) {
-                throw error;
+                throw new InternalServerError("Failed to create subscription for the new subtable.");
+            }
+
+            // 6. Create a moderator entry for the creator
+            const moderator = new Moderator(creatorUserId, createdSubtable.subtableId);
+            try {
+                await this.moderatorDao.create(moderator, transaction); // Pass transaction
+            } catch (error) {
+                console.error(`[SubtableService:createSubtable] Error creating moderator for user ${creatorUserId} for subtable ${createdSubtable.subtableId}:`, error);
+                if (error instanceof ConflictError || error instanceof AppError) { // Handle AppErrors explicitly
+                    throw error;
+                }
+                throw new InternalServerError("Failed to assign creator as moderator for the new subtable.");
             }
             throw new InternalServerError('Failed to create subtable.');
         }
