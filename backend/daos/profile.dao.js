// backend/daos/profile.dao.js
import {postgresInstance} from '#db/postgres.js';
import Profile from '#models/profile.model.js';

class ProfileDAO {
    constructor() {
        this.tableName = 'Profile';
    }

    async getById(profileId, trx = null) {
        const queryBuilder = trx || postgresInstance;
        try {
            const profileRow = await queryBuilder(this.tableName).where({profileId}).first();
            return profileRow ? Profile.fromDbRow(profileRow) : null;
        } catch (error) {
            console.error(`[ProfileDAO] Error fetching profile by ID ${profileId}:`, error);
            throw error;
        }
    }

    async create(profile, trx = null) {
        const queryBuilder = trx || postgresInstance;
        const {profileId, ...insertData} = profile;
        try {
            const insertedRows = await queryBuilder(this.tableName).insert(insertData).returning('*');
            if (!insertedRows || insertedRows.length === 0) {
                throw new Error('Profile creation in DAO failed: No data returned.');
            }
            return Profile.fromDbRow(insertedRows[0]);
        } catch (error) {
            console.error('[ProfileDAO] Error creating profile:', error);
            throw error;
        }
    }

<<<<<<< HEAD
    async update(profileId, updateData, trx = null) {
        const queryBuilder = trx || postgresInstance;
=======
    async update(profileId, updateData, trx) {
        // console.log('===(DAO) PROFILE DAO: UPDATE METHOD CALLED ===', profileId);
        // console.log('===(DAO) UPDATE DATA ===', JSON.stringify(updateData));
        
        const queryBuilder = trx ? trx : postgresInstance;
        try {
            // Thực hiện cập nhật và trả về dữ liệu đã cập nhật
            // console.log('===(DAO) EXECUTING DATABASE UPDATE QUERY ===');
            const updatedRows = await queryBuilder('Profile')
                .where({ profileId })
                .update(updateData)
                .returning('*');
            
            // Kiểm tra kết quả trả về
            if (!Array.isArray(updatedRows) || updatedRows.length === 0) {
                // console.log('===(DAO) DATABASE UPDATE FAILED - NO ROWS RETURNED ===');
                // console.error('(DAO)Profile update failed or did not return expected data.', updatedRows);
                return null;
            }
            
            //console.log('===(DAO) DATABASE UPDATE SUCCESSFUL ===', JSON.stringify(updatedRows[0]));
            // Trả về đối tượng Profile đã cập nhật
            return Profile.fromDbRow(updatedRows[0]);
        } catch (error) {
            // console.log('===(DAO) DATABASE UPDATE ERROR ===', error.message);
            console.error('Error updating profile:', error);
            // Re-throw the original error
            throw error;
        }
    }

    async delete(profileId, trx) {
        const queryBuilder = trx ? trx : postgresInstance;
>>>>>>> 7efd6497
        try {
            const {...allowedUpdates} = updateData; // Filter as needed
            if (Object.keys(allowedUpdates).length === 0) {
                return 0;
            }

            return await queryBuilder(this.tableName)
                .where({profileId})
                .update(allowedUpdates);
        } catch (error) {
            console.error(`[ProfileDAO] Error updating profile ${profileId}:`, error);
            throw error;
        }
    }
}

export default new ProfileDAO();<|MERGE_RESOLUTION|>--- conflicted
+++ resolved
@@ -33,35 +33,24 @@
         }
     }
 
-<<<<<<< HEAD
-    async update(profileId, updateData, trx = null) {
-        const queryBuilder = trx || postgresInstance;
-=======
     async update(profileId, updateData, trx) {
-        // console.log('===(DAO) PROFILE DAO: UPDATE METHOD CALLED ===', profileId);
-        // console.log('===(DAO) UPDATE DATA ===', JSON.stringify(updateData));
-        
+
         const queryBuilder = trx ? trx : postgresInstance;
         try {
             // Thực hiện cập nhật và trả về dữ liệu đã cập nhật
-            // console.log('===(DAO) EXECUTING DATABASE UPDATE QUERY ===');
-            const updatedRows = await queryBuilder('Profile')
-                .where({ profileId })
+            const updatedRows = await queryBuilder(this.tableName)
+                .where({profileId})
                 .update(updateData)
                 .returning('*');
-            
+
             // Kiểm tra kết quả trả về
             if (!Array.isArray(updatedRows) || updatedRows.length === 0) {
-                // console.log('===(DAO) DATABASE UPDATE FAILED - NO ROWS RETURNED ===');
-                // console.error('(DAO)Profile update failed or did not return expected data.', updatedRows);
                 return null;
             }
-            
-            //console.log('===(DAO) DATABASE UPDATE SUCCESSFUL ===', JSON.stringify(updatedRows[0]));
+
             // Trả về đối tượng Profile đã cập nhật
             return Profile.fromDbRow(updatedRows[0]);
         } catch (error) {
-            // console.log('===(DAO) DATABASE UPDATE ERROR ===', error.message);
             console.error('Error updating profile:', error);
             // Re-throw the original error
             throw error;
@@ -70,18 +59,14 @@
 
     async delete(profileId, trx) {
         const queryBuilder = trx ? trx : postgresInstance;
->>>>>>> 7efd6497
         try {
-            const {...allowedUpdates} = updateData; // Filter as needed
-            if (Object.keys(allowedUpdates).length === 0) {
-                return 0;
-            }
-
-            return await queryBuilder(this.tableName)
-                .where({profileId})
-                .update(allowedUpdates);
+            // .del() returns the number of affected rows
+            const affectedRows = await queryBuilder(this.tableName).where({profileId}).del();
+            // Return true if 1 or more rows were deleted, false otherwise
+            return affectedRows > 0;
         } catch (error) {
-            console.error(`[ProfileDAO] Error updating profile ${profileId}:`, error);
+            console.error('Error deleting profile:', error);
+            // Re-throw the original error
             throw error;
         }
     }
