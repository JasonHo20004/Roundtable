// backend/app.js
import express from 'express';
import session from 'express-session';
import {RedisStore} from 'connect-redis';
import cors from 'cors';
import dotenv from 'dotenv';
import http from 'http';
import {WebSocketServer} from 'ws';

<<<<<<< HEAD
// WebSocket
import WebSocketManager from '#core/websocket-manager.js';

// Database
import redis from '#db/redis.js';
import postgres from "#db/postgres.js";

// Routes
import authRoutes from '#routes/auth.routes.js';
import postRoutes from '#routes/post.routes.js';
import voteRoutes from '#routes/vote.routes.js';
import commentRoutes from '#routes/comment.routes.js';
import subtableRoutes from "#routes/subtable.routes.js";
import notificationRoutes from "#routes/notification.routes.js";

// Listeners
import '#listeners/notification.listener.js';
=======
import authRoutes from '#routes/auth.routes.js'
import postRoutes from "#routes/post.routes.js";
import voteRoutes from "#routes/vote.routes.js";
import commentRoutes from "#routes/comment.routes.js";
import homeRoutes from "#routes/home.routes.js"; // Thêm route mới
>>>>>>> 5154c8c7

dotenv.config()

const app = express()

app.use(express.json());

app.use(express.urlencoded({extended: true}));

const allowedOrigins = [
    '*',
    'http://localhost:3000',
]

const corsOptions = {
    origin: function (origin, callback) {
        // Allow requests with no origin (like mobile apps or curl requests)
        if (!origin) {
            return callback(null, true)
        }
        if (allowedOrigins.indexOf(origin) === -1) {
            const msg = 'The CORS policy for this site does not ' +
                'allow access from the specified Origin.'
            return callback(new Error(msg), false)
        }
        return callback(null, true)
    },
    optionsSuccessStatus: 200,
    allowedHeaders: ['Origin', 'X-Requested-With', 'Content-Type', 'Accept', 'Authorization'],
    methods: ['GET', 'POST', 'PATCH', 'DELETE', 'OPTIONS'],
    credentials: true,
}

const redisStore = new RedisStore({
    client: redis,
    prefix: 'session:',
});

app.use(cors(corsOptions));
app.set('trust proxy', 1);

// Configure session middleware
const sessionMiddleware = session({
    store: redisStore,
    secret: process.env.SESSION_SECRET_KEY || 'your-very-strong-secret-key', // Use a strong secret from env vars
    rolling: true,
    resave: false,
    saveUninitialized: false,
    cookie: {
        maxAge: (parseInt(process.env.SESSION_EXPIRATION_TIME, 10) || 30 * 60) * 1000, // Default 30 minutes
        httpOnly: true,
        secure: process.env.NODE_ENV === 'production',
        sameSite: 'lax',
    }
});
app.use(sessionMiddleware);

// --- HTTP Routes ---
app.use('/api/auth', authRoutes);
app.use('/api/posts', postRoutes);
app.use('/api/votes', voteRoutes);
app.use('/api/comments', commentRoutes);
<<<<<<< HEAD
app.use('/api/notifications', notificationRoutes);
app.use('/api/s',subtableRoutes);

// --- WebSocket Server Setup ---
const server = http.createServer(app);
const wss = new WebSocketServer({noServer: true});

server.on('upgrade', (request, socket, head) => {
    sessionMiddleware(request, {}, (err) => { // Pass empty response object and next() callback
        if (err) {
            console.error('[WebSocket Upgrade] Session parsing error:', err);
            socket.write('HTTP/1.1 500 Internal Server Error\r\n\r\n');
            socket.destroy();
            return;
        }

        const userId = request.session?.userId; // Access session data parsed by middleware

        if (userId) {
            console.log(`[WebSocket Upgrade] User authenticated via session: ${userId}`);
            // Proceed with WebSocket handshake
            wss.handleUpgrade(request, socket, head, (ws) => {
                wss.emit('connection', ws, request, userId); // Pass the authenticated userId
            });
        } else {
            console.log('[WebSocket Upgrade] Authentication failed (no userId in session).');
            socket.write('HTTP/1.1 401 Unauthorized\r\n\r\n');
            socket.destroy();
        }
    });
});

wss.on('connection', (ws, request, authenticatedUserId) => {
    console.log(`[WebSocket Server] Client connected (User ID: ${authenticatedUserId})`);

    if (!authenticatedUserId) {
        console.warn('[WebSocket Server] Connection established but userId was not identified during upgrade.');
        ws.close(1008, "User identification failed."); // 1008 = Policy Violation
        return;
    }

    // Add connection to the manager
    WebSocketManager.addConnection(authenticatedUserId, ws);

    // Handle messages received from this specific client
    ws.on('message', (message) => {
        try {
            // Attempt to parse as Buffer -> String -> JSON
            const messageString = message.toString();
            if (messageString === 'ping') {
                // console.log(`[WebSocket Server] Received ping from ${authenticatedUserId}`);
                ws.send('pong');
                return;
            }

            const data = JSON.parse(messageString);
            console.log(`[WebSocket Server] Received message from ${authenticatedUserId}:`, data);
        } catch (e) {
            console.error(`[WebSocket Server] Failed to parse message from ${authenticatedUserId} or invalid format:`, message.toString(), e);
            ws.send(JSON.stringify({type: 'ERROR', message: 'Invalid message format.'}));
        }
    });
});

// Start the HTTP server (which includes WebSocket handling)
const PORT = process.env.PORT || 5000;
server.listen(PORT, () => {
    console.log(`HTTP and WebSocket Server running on port ${PORT}`);
});

// --- Graceful Shutdown ---
const signals = {'SIGINT': 2, 'SIGTERM': 15};
Object.keys(signals).forEach((signal) => {
    process.on(signal, async () => {
        console.log(`\nReceived ${signal}. Shutting down gracefully...`);
        WebSocketManager.closeAllConnections(); // Close WebSocket connections
        server.close(() => {
            console.log('HTTP server closed.');
            // Close database connections
            redis.quit(() => {
                console.log('Redis connection closed.');
                process.exit(128 + signals[signal]);
            });
            postgres.destroy(() => {
                console.log('Postgres connection pool closed.');
            }); // Close Knex pool
        });
    });
});
=======
app.use('/api/home', homeRoutes); 

app.listen(6000, () => {
    console.log('Server running on port 6000')
});
>>>>>>> 5154c8c7
<|MERGE_RESOLUTION|>--- conflicted
+++ resolved
@@ -7,7 +7,6 @@
 import http from 'http';
 import {WebSocketServer} from 'ws';
 
-<<<<<<< HEAD
 // WebSocket
 import WebSocketManager from '#core/websocket-manager.js';
 
@@ -22,16 +21,10 @@
 import commentRoutes from '#routes/comment.routes.js';
 import subtableRoutes from "#routes/subtable.routes.js";
 import notificationRoutes from "#routes/notification.routes.js";
+import homeRoutes from "#routes/home.routes.js"; // Thêm route mới
 
 // Listeners
 import '#listeners/notification.listener.js';
-=======
-import authRoutes from '#routes/auth.routes.js'
-import postRoutes from "#routes/post.routes.js";
-import voteRoutes from "#routes/vote.routes.js";
-import commentRoutes from "#routes/comment.routes.js";
-import homeRoutes from "#routes/home.routes.js"; // Thêm route mới
->>>>>>> 5154c8c7
 
 dotenv.config()
 
@@ -42,7 +35,6 @@
 app.use(express.urlencoded({extended: true}));
 
 const allowedOrigins = [
-    '*',
     'http://localhost:3000',
 ]
 
@@ -94,9 +86,9 @@
 app.use('/api/posts', postRoutes);
 app.use('/api/votes', voteRoutes);
 app.use('/api/comments', commentRoutes);
-<<<<<<< HEAD
 app.use('/api/notifications', notificationRoutes);
 app.use('/api/s',subtableRoutes);
+app.use('/api/home', homeRoutes);
 
 // --- WebSocket Server Setup ---
 const server = http.createServer(app);
@@ -183,11 +175,4 @@
             }); // Close Knex pool
         });
     });
-});
-=======
-app.use('/api/home', homeRoutes); 
-
-app.listen(6000, () => {
-    console.log('Server running on port 6000')
-});
->>>>>>> 5154c8c7
+});