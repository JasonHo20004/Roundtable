--- conflicted
+++ resolved
@@ -10,7 +10,6 @@
 export default defineConfig({
     plugins: [react()],
     resolve: {
-        // ... your aliases ...
         alias: {
             '#': resolve(__dirname, 'src'),
             '#shared': resolve(__dirname, 'src/shared'),
@@ -42,11 +41,7 @@
         },
         proxy: {
             '/api': {
-<<<<<<< HEAD
                 target: 'http://app:5000', // Should target the backend SERVICE name for container-to-container comms
-=======
-                target: 'http://localhost:6000',
->>>>>>> 5154c8c7
                 changeOrigin: true,
                 secure: false,
             }
