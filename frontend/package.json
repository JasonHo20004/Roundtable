--- conflicted
+++ resolved
@@ -1,5 +1,4 @@
 {
-<<<<<<< HEAD
 	"name": "roundtable",
 	"private": true,
 	"version": "0.0.0",
@@ -11,9 +10,11 @@
 		"preview": "vite preview"
 	},
 	"dependencies": {
+		"jquery": "^3.7.1",
 		"react": "^19.1.0",
 		"react-dom": "^19.1.0",
-		"react-router": "^7.5.0"
+		"react-router": "^7.5.0",
+		"summernote": "^0.9.1"
 	},
 	"devDependencies": {
 		"@eslint/js": "^9.21.0",
@@ -26,34 +27,4 @@
 		"globals": "^15.15.0",
 		"vite": "^6.2.5"
 	}
-=======
-  "name": "roundtable",
-  "private": true,
-  "version": "0.0.0",
-  "type": "module",
-  "scripts": {
-    "dev": "vite",
-    "build": "vite build",
-    "lint": "eslint .",
-    "preview": "vite preview"
-  },
-  "dependencies": {
-    "jquery": "^3.7.1",
-    "react": "^19.0.0",
-    "react-dom": "^19.0.0",
-    "react-router": "^7.4.0",
-    "summernote": "^0.9.1"
-  },
-  "devDependencies": {
-    "@eslint/js": "^9.21.0",
-    "@types/react": "^19.0.10",
-    "@types/react-dom": "^19.0.4",
-    "@vitejs/plugin-react-swc": "^3.8.0",
-    "eslint": "^9.21.0",
-    "eslint-plugin-react-hooks": "^5.1.0",
-    "eslint-plugin-react-refresh": "^0.4.19",
-    "globals": "^15.15.0",
-    "vite": "^6.2.4"
-  }
->>>>>>> c949a4d4
 }