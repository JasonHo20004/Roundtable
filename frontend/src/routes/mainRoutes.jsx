import React, {lazy} from 'react';
import getPostRoutesConfig from "./postRoutes.jsx";
import getProfileRoutesConfig from "./profileRoutes.jsx";
<<<<<<< HEAD
import getNotificationRoutesConfig from "./notificationRoutes.jsx";
import getSubtableRoutesConfig from './subtableRoutes';
=======
import getHomeRoutesConfig from "./homeRoutes.jsx";
>>>>>>> 5154c8c7

// Lazy-loaded components for this section
const MainLayout = lazy(() => import('#layouts/MainLayout/MainLayout'));
const Home = lazy(() => import('#pages/Home/HomeContent/HomeContent'));
const CreatePost = lazy(() => import('#features/posts/pages/CreatePost/CreatePost'));

const post =
    {
        id: 1, // Let's assume you added an ID for the hook
        subtable: {
            namespace: "CodeTalk",
            avatar: {
                src: "https://images.unsplash.com/photo-1587620931283-d91f5f6d9984?w=100&q=80"
            }
        },
        username: "Mai Đức Kiên",
        time: "3 hr. ago",
        title: "What is the best programming language to learn?",
        content: "I'm new to programming and want to learn a new language...",
        upvotes: 750,
        comments: 150,
    }
;

const comments = [
    {
        id: 1,
        author: {
            username: "John Doe",
            avatar: {
                src: "https://images.unsplash.com/photo-1502685104226-e9b8f1c2d3a0?w=100&q=80",
            },
        },
        alt: "Ảnh này bị hư",
        time: "5 min. ago",
        content: "That's a great question! I'd say Python is great for web development.",
        upvotes: 2,
        parentId: null, // Kept for reference, but not strictly needed by the component anymore
        replies: [ // Replies to John Doe (id: 1) are nested here
            {
                id: 2,
                author: {
                    username: "Alice Smith",
                    avatar: {
                        src: "https://images.unsplash.com/photo-1502685104226-e9b8f1c2d3a0?w=100&q=80",
                    },
                },
                alt: "Ảnh bị hư",
                time: "3 min. ago",
                content: "I agree! Python is very flexible and easy to learn.",
                upvotes: 5,
                parentId: 1,
                replies: [] // Alice Smith has no replies in this data
            },
            {
                id: 5,
                author: {
                    username: "Michael Brown",
                    avatar: {
                        src: "https://images.unsplash.com/photo-1502685104226-e9b8f1c2d3a0?w=100&q=80",
                    },
                },
                alt: "Ảnh bị hư",
                time: "2 min. ago",
                content: "I also love Python! It’s great for data science as well.",
                upvotes: 3,
                parentId: 1,
                replies: [] // Michael Brown has no replies in this data
            }
        ]
    },
    {
        id: 3,
        author: {
            username: "Bob Johnson",
            avatar: {
                src: "https://images.unsplash.com/photo-1502685104226-e9b8f1c2d3a0?w=100&q=80",
            },
        },
        alt: "Ảnh bị hư",
        time: "10 min. ago",
        content: "What about JavaScript? I think it's also powerful for web dev.",
        upvotes: 3,
        parentId: null,
        replies: [ // Replies to Bob Johnson (id: 3) are nested here
            {
                id: 4,
                author: {
                    username: "Emily Davis",
                    avatar: {
                        src: "https://images.unsplash.com/photo-1502685104226-e9b8f1c2d3a0?w=100&q=80",
                    },
                },
                alt: "Ảnh bị hư",
                time: "7 min. ago",
                content: "Yes! JavaScript is amazing, especially with React and Node.js.",
                upvotes: 4,
                parentId: 3,
                replies: [] // Emily Davis has no replies in this data
            }
        ]
    }
    // Note: Comments 2, 4, and 5 are no longer top-level items.
    // They are now nested within the `replies` array of their respective parents (1 and 3).
];

const subtables = [
    {
        namespace: "CodeTalk 1",
        avatar: {
            src: "https://images.unsplash.com/photo-1587620931283-d91f5f6d9984?w=100&q=80"
        }
    },
    {
        namespace: "CodeTalk 2",
        avatar: {
            src: "https://images.unsplash.com/photo-1587620931283-d91f5f6d9984?w=100&q=80"
        }
    },
    {
        namespace: "CodeTalk 3",
        avatar: {
            src: "https://images.unsplash.com/photo-1587620931283-d91f5f6d9984?w=100&q=80"
        }
    },
    {
        namespace: "CodeTalk 4",
        avatar: {
            src: "https://images.unsplash.com/photo-1587620931283-d91f5f6d9984?w=100&q=80"
        }
    }
];

function mainRoutes() {
    return {
        element: <MainLayout/>,
        children: [
            {
                index: true,
                element: <Home/>
            },
            {
                path: "createpost",
                element: <CreatePost subtable={subtables}/>,
            },
<<<<<<< HEAD
            ...getSubtableRoutesConfig(),
=======
            ...getHomeRoutesConfig(),
>>>>>>> 5154c8c7
            ...getPostRoutesConfig(),
            ...getNotificationRoutesConfig(),
            ...getProfileRoutesConfig(),
        ],
    };
}

export default mainRoutes;<|MERGE_RESOLUTION|>--- conflicted
+++ resolved
@@ -1,12 +1,9 @@
 import React, {lazy} from 'react';
 import getPostRoutesConfig from "./postRoutes.jsx";
 import getProfileRoutesConfig from "./profileRoutes.jsx";
-<<<<<<< HEAD
 import getNotificationRoutesConfig from "./notificationRoutes.jsx";
 import getSubtableRoutesConfig from './subtableRoutes';
-=======
 import getHomeRoutesConfig from "./homeRoutes.jsx";
->>>>>>> 5154c8c7
 
 // Lazy-loaded components for this section
 const MainLayout = lazy(() => import('#layouts/MainLayout/MainLayout'));
@@ -152,11 +149,8 @@
                 path: "createpost",
                 element: <CreatePost subtable={subtables}/>,
             },
-<<<<<<< HEAD
+            ...getHomeRoutesConfig(),
             ...getSubtableRoutesConfig(),
-=======
-            ...getHomeRoutesConfig(),
->>>>>>> 5154c8c7
             ...getPostRoutesConfig(),
             ...getNotificationRoutesConfig(),
             ...getProfileRoutesConfig(),
