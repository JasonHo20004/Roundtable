--- conflicted
+++ resolved
@@ -1,4 +1,3 @@
-<<<<<<< HEAD
 // backend/daos/profile.dao.js
 import {postgresInstance} from '#db/postgres.js';
 import Profile from '#models/profile.model.js';
@@ -30,20 +29,58 @@
             return Profile.fromDbRow(insertedRows[0]);
         } catch (error) {
             console.error('[ProfileDAO] Error creating profile:', error);
-=======
-import { postgresInstance } from '#db/postgres.js';
-
-class ProfileDAO {
+            throw error;
+        }
+    }
+
+    async update(profileId, updateData, trx) {
+
+        const queryBuilder = trx ? trx : postgresInstance;
+        try {
+            // Thực hiện cập nhật và trả về dữ liệu đã cập nhật
+            const updatedRows = await queryBuilder(this.tableName)
+                .where({profileId})
+                .update(updateData)
+                .returning('*');
+
+            // Kiểm tra kết quả trả về
+            if (!Array.isArray(updatedRows) || updatedRows.length === 0) {
+                return null;
+            }
+
+            // Trả về đối tượng Profile đã cập nhật
+            return Profile.fromDbRow(updatedRows[0]);
+        } catch (error) {
+            console.error('Error updating profile:', error);
+            // Re-throw the original error
+            throw error;
+        }
+    }
+
+    async delete(profileId, trx) {
+        const queryBuilder = trx ? trx : postgresInstance;
+        try {
+            // .del() returns the number of affected rows
+            const affectedRows = await queryBuilder(this.tableName).where({profileId}).del();
+            // Return true if 1 or more rows were deleted, false otherwise
+            return affectedRows > 0;
+        } catch (error) {
+            console.error('Error deleting profile:', error);
+            // Re-throw the original error
+            throw error;
+        }
+    }
+
     async getUserProfileById(userId) {
         try {
             console.log('[ProfileDAO] Attempting to find profile with userId:', userId);
-            
+
             // First check if the user exists
             const exists = await postgresInstance('UserProfile')
                 .where({ userId })
                 .count('*')
                 .first();
-                
+
             console.log('[ProfileDAO] Existence check result:', exists);
 
             if (parseInt(exists.count) === 0) {
@@ -78,37 +115,14 @@
                 stack: error.stack,
                 query: error.query // If available from postgres
             });
->>>>>>> 7f64d4c1
-            throw error;
-        }
-    }
-
-<<<<<<< HEAD
-    async update(profileId, updateData, trx) {
-
-        const queryBuilder = trx ? trx : postgresInstance;
-        try {
-            // Thực hiện cập nhật và trả về dữ liệu đã cập nhật
-            const updatedRows = await queryBuilder(this.tableName)
-                .where({profileId})
-                .update(updateData)
-                .returning('*');
-
-            // Kiểm tra kết quả trả về
-            if (!Array.isArray(updatedRows) || updatedRows.length === 0) {
-                return null;
-            }
-
-            // Trả về đối tượng Profile đã cập nhật
-            return Profile.fromDbRow(updatedRows[0]);
-        } catch (error) {
-            console.error('Error updating profile:', error);
-            // Re-throw the original error
-=======
+            throw error;
+        }
+    }
+
     async getPostsByUserId(userId) {
         try {
             console.log('[ProfileDAO] Fetching posts for userId:', userId);
-            
+
             const posts = await postgresInstance('UserPostDetails')
                 .select(
                     'postId',
@@ -129,7 +143,7 @@
 
             console.log('[ProfileDAO] Posts fetched:', JSON.stringify(posts, null, 2));
             return posts;
-            
+
         } catch (error) {
             console.error('[ProfileDAO] Error fetching posts:', {
                 message: error.message,
@@ -144,7 +158,7 @@
     async getCommentsByUserId(userId) {
         try {
             console.log('[ProfileDAO] Fetching comments for userId:', userId);
-            
+
             const comments = await postgresInstance('UserCommentDetails')
                 .select([
                     'commentId',
@@ -164,7 +178,7 @@
 
             console.log('[ProfileDAO] Comments fetched:', comments);
             return comments;
-            
+
         } catch (error) {
             console.error('[ProfileDAO] Error fetching comments:', {
                 message: error.message,
@@ -179,7 +193,7 @@
     async getUpvotedPostsByUserId(userId) {
         try {
             console.log('[ProfileDAO] Fetching upvoted posts for userId:', userId);
-            
+
             const upvotedPosts = await postgresInstance('UserVoteDetails as v')
                 .select([
                     'p.postId',
@@ -202,7 +216,7 @@
 
             console.log('[ProfileDAO] Upvoted posts fetched:', upvotedPosts);
             return upvotedPosts;
-            
+
         } catch (error) {
             console.error('[ProfileDAO] Error fetching upvoted posts:', {
                 message: error.message,
@@ -217,7 +231,7 @@
     async getUpvotedCommentsByUserId(userId){
         try {
             console.log('[ProfileDAO] Fetching upvoted comments for userId:', userId);
-            
+
             const upvotedComments = await postgresInstance('UserVoteDetails as v')
                 .select([
                     'c.commentId',
@@ -239,7 +253,7 @@
 
             console.log('[ProfileDAO] Upvoted comments fetched:', upvotedComments);
             return upvotedComments;
-            
+
         } catch (error) {
             console.error('[ProfileDAO] Error fetching upvoted comments:', {
                 message: error.message,
@@ -247,21 +261,14 @@
                 stack: error.stack,
                 query: error.query
             });
->>>>>>> 7f64d4c1
             throw error;
         }
     }
 
     async getDownvotedPostsByUserId(userId){
         try {
-<<<<<<< HEAD
-            // .del() returns the number of affected rows
-            const affectedRows = await queryBuilder(this.tableName).where({profileId}).del();
-            // Return true if 1 or more rows were deleted, false otherwise
-            return affectedRows > 0;
-=======
             console.log('[ProfileDAO] Fetching downvoted posts for userId:', userId);
-            
+
             const downvotedPosts = await postgresInstance('UserVoteDetails as v')
                 .select([
                     'p.postId',
@@ -284,7 +291,7 @@
 
             console.log('[ProfileDAO] Downvoted posts fetched:', downvotedPosts);
             return downvotedPosts;
-            
+
         } catch (error) {
             console.error('[ProfileDAO] Error fetching downvoted posts:', {
                 message: error.message,
@@ -299,7 +306,7 @@
     async getDownvotedCommentsByUserId(userId){
         try {
             console.log('[ProfileDAO] Fetching downvoted comments for userId:', userId);
-            
+
             const downvotedComments = await postgresInstance('UserVoteDetails as v')
                 .select([
                     'c.commentId',
@@ -321,8 +328,7 @@
 
             console.log('[ProfileDAO] Downvoted comments fetched:', downvotedComments);
             return downvotedComments;
-            
->>>>>>> 7f64d4c1
+
         } catch (error) {
             console.error('[ProfileDAO] Error fetching downvoted comments:', {
                 message: error.message,
