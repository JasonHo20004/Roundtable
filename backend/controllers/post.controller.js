// backend/controllers/post.controller.js
import postService from '#services/post.service.js';
import voteService from "#services/vote.service.js"; // Ensure voteService is imported and injected
import HTTP_STATUS from '#constants/http-status.js';
import {BadRequestError, ConflictError, ForbiddenError, InternalServerError, NotFoundError} from '#errors/AppError.js';

class PostController {
    /**
     * Constructor for PostController.
     * @param {PostService} injectedPostService - Service for post operations.
     * @param {VoteService} injectedVoteService - Service for vote operations.
     */
    constructor(injectedPostService, injectedVoteService) {
        this.postService = injectedPostService;
        this.voteService = injectedVoteService; // Make sure VoteService is injected
    }

    /**
     * Handles GET /posts/:postId
     * Retrieves and returns post details as JSON.
     * @param {import('express').Request} req
     * @param {import('express').Response} res
     */
    getPostDetails = async (req, res) => {
        try {
            const {postId} = req.params;
            // userId can be null if user is not logged in, service handles this
            const {userId} = req.session;

            const viewData = await this.postService.getPostDetails(postId, userId);
            return res.status(HTTP_STATUS.OK).json({
                success: true,
                data: viewData
            });
        } catch (error) {
            console.error(`[PostController:getPostDetails] Error for postId ${req.params?.postId}:`, error.message);
            if (error instanceof NotFoundError) {
                return res.status(HTTP_STATUS.NOT_FOUND).json({success: false, message: error.message});
            }
            if (error instanceof BadRequestError) {
                return res.status(HTTP_STATUS.BAD_REQUEST).json({success: false, message: error.message});
            }
            if (error instanceof InternalServerError) {
                return res.status(HTTP_STATUS.INTERNAL_SERVER_ERROR).json({success: false, message: error.message});
            }
            console.error(error.stack || error);
            return res.status(HTTP_STATUS.INTERNAL_SERVER_ERROR).json({
                success: false,
                message: 'An unexpected error occurred while fetching post details.'
            });
        }
    };

    /**
     * Handles POST /posts/
     * Creates a new post. Requires authentication.
     * @param {import('express').Request} req
     * @param {import('express').Response} res
     */
    createPost = async (req, res) => {
        try {
            const {subtableId, title, body} = req.body;
            const {userId} = req.session; // Assuming isAuthenticated middleware ran

            // Redundant check if middleware is used, but safe
            if (!userId) {
                return res.status(HTTP_STATUS.UNAUTHORIZED).json({success: false, message: 'Authentication required.'});
            }

            const newPost = await this.postService.createPost(userId, {subtableId, title, body});
            return res.status(HTTP_STATUS.CREATED).json({
                success: true,
                message: 'Post created successfully.',
                data: newPost
            });
        } catch (error) {
            console.error(`[PostController:createPost] Error:`, error.message);
            if (error instanceof BadRequestError) {
                return res.status(HTTP_STATUS.BAD_REQUEST).json({success: false, message: error.message});
            }
            if (error instanceof NotFoundError) { // e.g., subtable or authorUser not found
                return res.status(HTTP_STATUS.NOT_FOUND).json({success: false, message: error.message});
            }
            if (error instanceof ForbiddenError) { // e.g., user not subscribed
                return res.status(HTTP_STATUS.FORBIDDEN).json({success: false, message: error.message});
            }
            if (error instanceof InternalServerError) {
                return res.status(HTTP_STATUS.INTERNAL_SERVER_ERROR).json({success: false, message: error.message});
            }
            console.error(error.stack || error);
            return res.status(HTTP_STATUS.INTERNAL_SERVER_ERROR).json({
                success: false,
                message: 'An unexpected error occurred while creating the post.'
            });
        }
    };

    /**
     * Handles POST /posts/:postId/vote
     * Casts, updates, or removes a vote on a specific post. Requires authentication.
     * @param {import('express').Request} req
     * @param {import('express').Response} res
     */
    castVote = async (req, res) => {
        try {
            const {postId} = req.params;
            const {voteType} = req.body;
            const {userId} = req.session; // Assuming isAuthenticated ran

            if (!userId) {
                return res.status(HTTP_STATUS.UNAUTHORIZED).json({success: false, message: 'Authentication required.'});
            }

            // Call the refactored service method
            // Pass null for commentId when voting on a post
            const result = await this.voteService.castVote(userId, postId, null, voteType);

            // Determine HTTP status based on the action taken by the service
            let responseStatus;
            switch (result.status) {
                case 'created':
                    responseStatus = HTTP_STATUS.CREATED;
                    break;
                case 'updated':
                case 'deleted': // Even if deleted, the request was successful (OK)
                    responseStatus = HTTP_STATUS.OK;
                    break;
                default: // Should not happen, but default to OK
                    responseStatus = HTTP_STATUS.OK;
            }

            return res.status(responseStatus).json({
                success: true,
                message: result.message,
                data: {vote: result.vote} // vote is the created/updated vote object, or null if deleted
            });
        } catch (error) {
            console.error(`[PostController:castVote] Error for postId ${req.params?.postId}:`, error.message);
            if (error instanceof BadRequestError) {
                return res.status(HTTP_STATUS.BAD_REQUEST).json({success: false, message: error.message});
            }
            if (error instanceof NotFoundError) { // e.g., post not found
                return res.status(HTTP_STATUS.NOT_FOUND).json({success: false, message: error.message});
            }
            if (error instanceof ConflictError) { // Should be rare if logic is correct, but possible from DB
                return res.status(HTTP_STATUS.CONFLICT).json({success: false, message: error.message});
            }
            if (error instanceof InternalServerError) {
                return res.status(HTTP_STATUS.INTERNAL_SERVER_ERROR).json({success: false, message: error.message});
            }
            console.error(error.stack || error);
            return res.status(HTTP_STATUS.INTERNAL_SERVER_ERROR).json({
                success: false,
                message: 'An unexpected error occurred while casting the vote.'
            });
        }
    }
    updatePost = async (req, res) => {
        console.log("PostController:updatePost", req.body);
        try {
            const {postId} = req.params;
            const {body} = req.body;
            const {userId} = req.session; // Assuming isAuthenticated ran
            console.log("PostController:updatePostccccc", postId, body);

            if (!userId) {
                return res.status(HTTP_STATUS.UNAUTHORIZED).json({success: false, message: 'Authentication required.'});
            }

            const updatedPost = await this.postService.updatePost(postId, {body});
            return res.status(HTTP_STATUS.OK).json({
                success: true,
                message: 'Post updated successfully.',
                data: updatedPost
            });
        } catch (error) {
            console.error(`[PostController:updatePost] Error for postId ${req.params?.postId}:`, error.message);
            if (error instanceof BadRequestError) {
                return res.status(HTTP_STATUS.BAD_REQUEST).json({success: false, message: error.message});
            }
            if (error instanceof NotFoundError) { // e.g., post not found
                return res.status(HTTP_STATUS.NOT_FOUND).json({success: false, message: error.message});
            }
            if (error instanceof ForbiddenError) { // e.g., user not authorized to update
                return res.status(HTTP_STATUS.FORBIDDEN).json({success: false, message: error.message});
            }
            if (error instanceof InternalServerError) {
                return res.status(HTTP_STATUS.INTERNAL_SERVER_ERROR).json({success: false, message: error.message});
            }
            console.error(error.stack || error);
            return res.status(HTTP_STATUS.INTERNAL_SERVER_ERROR).json({
                success: false,
                message: 'An unexpected error occurred while updating the post.'
            });
        }
    };
<<<<<<< HEAD

    /**
     * Handles GET /posts/search
     * Searches posts based on query parameters
     * @param {import('express').Request} req
     * @param {import('express').Response} res
     */
    searchPosts = async (req, res) => {
        try {
            const { query, subtableId, sortBy = 'relevance', page = 1, limit = 10 } = req.query;
            const { userId } = req.session; // Can be null if user is not logged in

            if (!query) {
                throw new BadRequestError('Search query is required');
            }

            const searchResults = await this.postService.searchPosts({
                query,
                subtableId,
                sortBy,
                page: parseInt(page),
                limit: parseInt(limit),
                userId
            });
            console.log(searchResults, `hello`);

            return res.status(HTTP_STATUS.OK).json({
                success: true,
                data: searchResults
            });
        } catch (error) {
            console.error('[PostController:searchPosts] Error:', error.message);
            if (error instanceof BadRequestError) {
                return res.status(HTTP_STATUS.BAD_REQUEST).json({ success: false, message: error.message });
            }
            if (error instanceof InternalServerError) {
                return res.status(HTTP_STATUS.INTERNAL_SERVER_ERROR).json({ success: false, message: error.message });
            }
            console.error(error.stack || error);
            return res.status(HTTP_STATUS.INTERNAL_SERVER_ERROR).json({
                success: false,
                message: 'An unexpected error occurred while searching posts.'
            });
        }
    };

    /**
     * Handles GET /posts/recent
     * Retrieves and returns recent posts as JSON.
     * @param {import('express').Request} req
     * @param {import('express').Response} res
     */
    getRecentPosts = async (req, res) => {
        try {
            const {userId} = req.session;
            const {limit = 10} = req.query;

            const posts = await this.postService.getRecentPosts(parseInt(limit), userId);
            return res.status(HTTP_STATUS.OK).json({
                success: true,
                data: posts
            });
        } catch (error) {
            console.error('[PostController:getRecentPosts] Error:', error.message);
            if (error instanceof BadRequestError) {
                return res.status(HTTP_STATUS.BAD_REQUEST).json({success: false, message: error.message});
            }
            return res.status(HTTP_STATUS.INTERNAL_SERVER_ERROR).json({
                success: false,
                message: 'An unexpected error occurred while fetching recent posts.'
            });
        }
    };

    /**
     * Handles POST /posts/by-ids
     * Retrieves multiple posts by their IDs.
     * @param {import('express').Request} req
     * @param {import('express').Response} res
     */
    getPostsByIds = async (req, res) => {
        try {
            const {postIds} = req.body;
            const {userId} = req.session;

            if (!Array.isArray(postIds)) {
                throw new BadRequestError('postIds must be an array');
            }

            const posts = await this.postService.getPostsByIds(postIds, userId);
            return res.status(HTTP_STATUS.OK).json({
                success: true,
                data: posts
            });
        } catch (error) {
            console.error('[PostController:getPostsByIds] Error:', error.message);
            if (error instanceof BadRequestError) {
                return res.status(HTTP_STATUS.BAD_REQUEST).json({success: false, message: error.message});
            }
            return res.status(HTTP_STATUS.INTERNAL_SERVER_ERROR).json({
                success: false,
                message: 'An unexpected error occurred while fetching posts.'
            });
        }
    };
=======
    deletePost = async (req, res) => {
        console.log("PostController:deletePost", req.body);
        try {
            const {postId} = req.params;
            const {body,authorUserId} = req.body;
            const {userId} = req.session; // Assuming isAuthenticated ran

            if (!userId) {
                return res.status(HTTP_STATUS.UNAUTHORIZED).json({success: false, message: 'Authentication required.'});
            }

            const deletedPost = await this.postService.deletePost(postId, {body,authorUserId});
            return res.status(HTTP_STATUS.OK).json({
                success: true,
                message: 'Post deleted successfully.',
                data: deletedPost
            });
        } catch (error) {
            console.error(`[PostController:deletePost] Error for postId ${req.params?.postId}:`, error.message);
            if (error instanceof BadRequestError) {
                return res.status(HTTP_STATUS.BAD_REQUEST).json({success: false, message: error.message});
            }
            if (error instanceof NotFoundError) { // e.g., post not found
                return res.status(HTTP_STATUS.NOT_FOUND).json({success: false, message: error.message});
            }
            if (error instanceof ForbiddenError) { // e.g., user not authorized to delete
                return res.status(HTTP_STATUS.FORBIDDEN).json({success: false, message: error.message});
            }
            if (error instanceof InternalServerError) {
                return res.status(HTTP_STATUS.INTERNAL_SERVER_ERROR).json({success: false, message: error.message});
            }
            console.error(error.stack || error);
            return res.status(HTTP_STATUS.INTERNAL_SERVER_ERROR).json({
                success: false,
                message: 'An unexpected error occurred while deleting the post.'
            });
        }
    }
>>>>>>> 9f8b64ce
}

// Ensure VoteService is injected correctly here
export default new PostController(postService, voteService);<|MERGE_RESOLUTION|>--- conflicted
+++ resolved
@@ -194,7 +194,6 @@
             });
         }
     };
-<<<<<<< HEAD
 
     /**
      * Handles GET /posts/search
@@ -300,7 +299,6 @@
             });
         }
     };
-=======
     deletePost = async (req, res) => {
         console.log("PostController:deletePost", req.body);
         try {
@@ -339,7 +337,6 @@
             });
         }
     }
->>>>>>> 9f8b64ce
 }
 
 // Ensure VoteService is injected correctly here
