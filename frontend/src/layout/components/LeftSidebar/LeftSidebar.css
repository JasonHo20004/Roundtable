#left-sidebar-container {
<<<<<<< HEAD
    width: 300px;
=======
    max-width: 350px;
    transition: margin-left 0.3s ease;
    position: relative; /* Important: makes toggle button position relative to this */
}

#left-sidebar-container:not(.open) {
>>>>>>> 358bb307
    margin-left: -220px;
}

#left-sidebar-container.open {
    margin-left: 0;
}

#left-sidebar-toggle-container {
    position: absolute;
    top: 10px;
    right: -20px; /* Keeps button on the edge when sidebar is hidden or shown */
    z-index: 1100;
}

<<<<<<< HEAD
#left-sidebar{
    width: 200px;
=======
#left-sidebar {
    width: 200px;
    margin-right: 20px;
>>>>>>> 358bb307
}

.section-header {
    cursor: pointer;
    padding: 4px 0;
}

.section-header:hover h6 {
    color: #555 !important;
<<<<<<< HEAD
}

.dropdown-section {
    margin-bottom: 15px;
}

.beta-tag {
    color: #ff4500;
    font-size: 0.7rem;
    font-weight: 600;
=======
}

.dropdown-section {
    margin-bottom: 15px;
}

.beta-tag {
    color: #ff4500;
    font-size: 0.7rem;
    font-weight: 600;
}

.icon-wrapper {
    display: inline-block;
    width: 24px;
    text-align: center;
    margin-right: 8px;
}

#sidebar-toggle {
    border: #dee2e6 1px solid;
    background-color: white;
}

#sidebar-toggle:hover {
    border: black 1px solid;
>>>>>>> 358bb307
}

.icon-wrapper {
    display: inline-block;
    width: 24px;
    text-align: center;
    margin-right: 8px;
}

#sidebar-toggle {
    border: 2px solid #ccc;
    box-shadow: 0 1px 3px rgba(0, 0, 0, 0.1);
}<|MERGE_RESOLUTION|>--- conflicted
+++ resolved
@@ -1,14 +1,10 @@
 #left-sidebar-container {
-<<<<<<< HEAD
-    width: 300px;
-=======
     max-width: 350px;
     transition: margin-left 0.3s ease;
     position: relative; /* Important: makes toggle button position relative to this */
 }
 
 #left-sidebar-container:not(.open) {
->>>>>>> 358bb307
     margin-left: -220px;
 }
 
@@ -23,14 +19,9 @@
     z-index: 1100;
 }
 
-<<<<<<< HEAD
-#left-sidebar{
-    width: 200px;
-=======
 #left-sidebar {
     width: 200px;
     margin-right: 20px;
->>>>>>> 358bb307
 }
 
 .section-header {
@@ -40,18 +31,6 @@
 
 .section-header:hover h6 {
     color: #555 !important;
-<<<<<<< HEAD
-}
-
-.dropdown-section {
-    margin-bottom: 15px;
-}
-
-.beta-tag {
-    color: #ff4500;
-    font-size: 0.7rem;
-    font-weight: 600;
-=======
 }
 
 .dropdown-section {
@@ -78,17 +57,14 @@
 
 #sidebar-toggle:hover {
     border: black 1px solid;
->>>>>>> 358bb307
 }
 
-.icon-wrapper {
-    display: inline-block;
-    width: 24px;
-    text-align: center;
-    margin-right: 8px;
-}
+@media (max-width: 768px) {
+    #sidebar-toggle {
+        display: none !important;
+    }
 
-#sidebar-toggle {
-    border: 2px solid #ccc;
-    box-shadow: 0 1px 3px rgba(0, 0, 0, 0.1);
+    #left-sidebar-container {
+        margin-left: -250px;
+    }
 }